package(
    default_visibility = ["//tensorflow_lite_support:internal"],
    licenses = ["notice"],  # Apache 2.0
)

objc_library(
    name = "AVAudioPCMBufferUtils",
    srcs = [
        "sources/AVAudioPCMBuffer+Utils.m",
    ],
    hdrs = [
        "sources/AVAudioPCMBuffer+Utils.h",
    ],
    module_name = "AVAudioPCMBufferUtils",
    sdk_frameworks = ["AVFoundation"],
    deps = [
        "//tensorflow_lite_support/ios/task/audio/core:TFLAudioFormat",
        "//tensorflow_lite_support/ios/task/audio/core:TFLFloatBuffer",
<<<<<<< HEAD
=======
        "//third_party/apple_frameworks:AVFoundation",
>>>>>>> dffd47dc
    ],
)
<|MERGE_RESOLUTION|>--- conflicted
+++ resolved
@@ -16,9 +16,5 @@
     deps = [
         "//tensorflow_lite_support/ios/task/audio/core:TFLAudioFormat",
         "//tensorflow_lite_support/ios/task/audio/core:TFLFloatBuffer",
-<<<<<<< HEAD
-=======
-        "//third_party/apple_frameworks:AVFoundation",
->>>>>>> dffd47dc
     ],
-)
+)