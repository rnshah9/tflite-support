# TensorFlow Lite Task Library

load(
    "@org_tensorflow//tensorflow/lite/ios:ios.bzl",
    "TFL_MINIMUM_OS_VERSION",
    "tflite_ios_framework",
)
load(
    "//tensorflow_lite_support/ios:ios.bzl",
    "strip_api_include_path_prefix",
)
load(
    "@build_bazel_rules_apple//apple:ios.bzl",
    "ios_static_framework",
)

package(
    default_visibility = ["//tensorflow_lite_support:users"],
    licenses = ["notice"],  # Apache 2.0
)

strip_api_include_path_prefix(
    name = "strip_api_include_path",
    hdr_labels = [
        "//tensorflow_lite_support/c/task/text:bert_nl_classifier.h",
        "//tensorflow_lite_support/c/task/text:nl_classifier.h",
        "//tensorflow_lite_support/c/task/text:nl_classifier_common.h",
        "//tensorflow_lite_support/c/task/text:bert_question_answerer.h",
        "//tensorflow_lite_support/c/task/vision:image_classifier.h",
        "//tensorflow_lite_support/c/task/vision:object_detector.h",
        "//tensorflow_lite_support/c/task/vision:image_segmenter.h",
        "//tensorflow_lite_support/c/task/processor:bounding_box.h",
        "//tensorflow_lite_support/c/task/vision/core:frame_buffer.h",
        "//tensorflow_lite_support/c/task/processor:classification_result.h",
        "//tensorflow_lite_support/c/task/processor:detection_result.h",
        "//tensorflow_lite_support/c/task/processor:segmentation_result.h",
        "//tensorflow_lite_support/c/task/processor:classification_options.h",
        "//tensorflow_lite_support/c/task/processor:category.h",
        "//tensorflow_lite_support/c/task/core:base_options.h",
        "//tensorflow_lite_support/c:common.h",
        "//tensorflow_lite_support/ios/task/text/nlclassifier:Sources/TFLBertNLClassifier.h",
        "//tensorflow_lite_support/ios/task/text/nlclassifier:Sources/TFLNLClassifier.h",
        "//tensorflow_lite_support/ios/task/text/qa:Sources/TFLBertQuestionAnswerer.h",
        "//tensorflow_lite_support/ios/task/vision:sources/TFLImageClassifier.h",
        "//tensorflow_lite_support/ios/task/vision:sources/TFLObjectDetector.h",
        "//tensorflow_lite_support/ios/task/vision:sources/TFLImageSegmenter.h",
        "//tensorflow_lite_support/ios:sources/TFLCommon.h",
        "//tensorflow_lite_support/ios/task/core:sources/TFLBaseOptions.h",
        "//tensorflow_lite_support/ios/task/processor:sources/TFLClassificationOptions.h",
        "//tensorflow_lite_support/ios/task/processor:sources/TFLCategory.h",
        "//tensorflow_lite_support/ios/task/processor:sources/TFLClassificationResult.h",
        "//tensorflow_lite_support/ios/task/processor:sources/TFLDetectionResult.h",
        "//tensorflow_lite_support/ios/task/processor:sources/TFLSegmentationResult.h",
        "//tensorflow_lite_support/odml/ios/image:apis/GMLImage.h",
        "//tensorflow_lite_support/ios/task/audio/core:sources/TFLAudioFormat.h",
        "//tensorflow_lite_support/ios/task/audio/core:sources/TFLFloatBuffer.h",
        "//tensorflow_lite_support/ios/task/audio/core/audio_record:sources/TFLAudioRecord.h",
        "//tensorflow_lite_support/ios/task/audio/core/audio_tensor:sources/TFLAudioTensor.h",
        "//tensorflow_lite_support/ios/task/audio:sources/TFLAudioClassifier.h",
    ],
)

# This target builds a monolithic static framework for the TFLite Text API,
# which includes the TFLite runtime in it.
#
# bazel build -c opt --config=ios_fat //tensorflow_lite_support/ios:TensorFlowLiteTaskTextC_framework
tflite_ios_framework(
    name = "TensorFlowLiteTaskTextC_framework",
    hdrs = [
        ":bert_nl_classifier.h",
        ":bert_question_answerer.h",
        ":nl_classifier.h",
        ":nl_classifier_common.h",
    ],
    allowlist_symbols_file = ":allowlist_TensorFlowLiteTaskText.txt",
    bundle_name = "TensorFlowLiteTaskTextC",
    minimum_os_version = TFL_MINIMUM_OS_VERSION,
    deps = [
        "//tensorflow_lite_support/c/task/text:bert_nl_classifier",
        "//tensorflow_lite_support/c/task/text:bert_question_answerer",
        "//tensorflow_lite_support/c/task/text:nl_classifier",
    ],
)

# Xcode 12 does not support ios fat libraries. Frameworks built for multiple
# architectures should be compiled into a .xcframework inside. Bazel currently
# does not support building .xcframework. You have to build the framework
# for the architecture you decide to test on.
# Use the below command to build for arm64 which lets you test the library on
# iOS devices.
# bazel build -c opt --config=ios_arm64 //tensorflow_lite_support/ios:TensorFlowLiteTaskVisionC_framework
tflite_ios_framework(
    name = "TensorFlowLiteTaskVisionC_framework",
    hdrs = [
        ":base_options.h",
        ":bounding_box.h",
        ":category.h",
        ":classification_options.h",
        ":classification_result.h",
        ":common.h",
        ":detection_result.h",
        ":frame_buffer.h",
        ":image_classifier.h",
        ":image_segmenter.h",
        ":object_detector.h",
        ":segmentation_result.h",
    ],
    allowlist_symbols_file = ":allowlist_TensorFlowLiteTaskVision.txt",
    bundle_name = "TensorFlowLiteTaskVisionC",
    minimum_os_version = TFL_MINIMUM_OS_VERSION,
    deps = [
        "//tensorflow_lite_support/c/task/vision:image_classifier",
        "//tensorflow_lite_support/c/task/vision:image_segmenter",
        "//tensorflow_lite_support/c/task/vision:object_detector",
    ],
)

objc_library(
    name = "TFLCommon",
    hdrs = [
        "sources/TFLCommon.h",
    ],
    module_name = "TFLCommon",
    visibility = [
        "//tensorflow_lite_support:__subpackages__",
    ],
)

objc_library(
    name = "TFLCommonUtils",
    srcs = [
        "sources/TFLCommonUtils.m",
    ],
    hdrs = [
        "sources/TFLCommonUtils.h",
    ],
    module_name = "TFLCommonUtils",
    visibility = [
        "//tensorflow_lite_support:__subpackages__",
    ],
    deps = [
        "//tensorflow_lite_support/c:common",
        "//tensorflow_lite_support/ios:TFLCommon",
    ],
)

# bazel build -c opt --config=ios_arm64 //tensorflow_lite_support/ios:TensorFlowLiteTaskVision_framework
ios_static_framework(
    name = "TensorFlowLiteTaskVision_framework",
    hdrs = [
        ":GMLImage.h",
        ":TFLBaseOptions.h",
        ":TFLCategory.h",
        ":TFLClassificationOptions.h",
        ":TFLClassificationResult.h",
        ":TFLCommon.h",
        ":TFLDetectionResult.h",
        ":TFLImageClassifier.h",
        ":TFLImageSegmenter.h",
        ":TFLObjectDetector.h",
        ":TFLSegmentationResult.h",
    ],
    bundle_name = "TensorFlowLiteTaskVision",
    minimum_os_version = "10.0",
    deps = [
        "//tensorflow_lite_support/ios/task/vision:TFLImageClassifier",
        "//tensorflow_lite_support/ios/task/vision:TFLImageSegmenter",
        "//tensorflow_lite_support/ios/task/vision:TFLObjectDetector",
    ],
)

ios_static_framework(
    name = "TensorFlowLiteTaskText_framework",
    hdrs = [
        ":TFLBertNLClassifier.h",
        ":TFLBertQuestionAnswerer.h",
        ":TFLNLClassifier.h",
    ],
    bundle_name = "TensorFlowLiteTaskText",
    minimum_os_version = TFL_MINIMUM_OS_VERSION,
    deps = [
        "//tensorflow_lite_support/ios/task/text/nlclassifier:TFLBertNLClassifier",
        "//tensorflow_lite_support/ios/task/text/nlclassifier:TFLNLClassifier",
        "//tensorflow_lite_support/ios/task/text/qa:TFLBertQuestionAnswerer",
    ],
<<<<<<< HEAD
)

ios_static_framework(
    name = "TensorFlowLiteTaskAudio_framework",
    hdrs = [
        ":TFLCommon.h",
        ":TFLBaseOptions.h",
        ":TFLClassificationOptions.h",
        ":TFLCategory.h",
        ":TFLClassificationResult.h",
        ":TFLAudioFormat.h",
        ":TFLFloatBuffer.h",
        ":TFLAudioRecord.h",
        ":TFLAudioTensor.h",
        ":TFLAudioClassifier.h",
    ],
    bundle_name = "TensorFlowLiteTaskAudio",
    minimum_os_version = "10.0",
    deps = [
        "//tensorflow_lite_support/ios/task/audio:TFLAudioClassifier",
    ],
)

=======
)
>>>>>>> dffd47dc
<|MERGE_RESOLUTION|>--- conflicted
+++ resolved
@@ -183,7 +183,6 @@
         "//tensorflow_lite_support/ios/task/text/nlclassifier:TFLNLClassifier",
         "//tensorflow_lite_support/ios/task/text/qa:TFLBertQuestionAnswerer",
     ],
-<<<<<<< HEAD
 )
 
 ios_static_framework(
@@ -205,8 +204,4 @@
     deps = [
         "//tensorflow_lite_support/ios/task/audio:TFLAudioClassifier",
     ],
-)
-
-=======
-)
->>>>>>> dffd47dc
+)