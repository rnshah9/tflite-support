--- conflicted
+++ resolved
@@ -16,13 +16,9 @@
         "//tensorflow_lite_support/ios/task/core:TFLBaseOptions",
         "//tensorflow_lite_support/ios/task/processor:TFLClassificationOptions",
         "//tensorflow_lite_support/ios/task/processor:TFLClassificationResult",
-<<<<<<< HEAD
         "//tensorflow_lite_support/ios/task/processor/utils:TFLClassificationUtils",
         "//tensorflow_lite_support/ios:TFLCommonUtils",
         "//tensorflow_lite_support/ios/task/vision/utils:GMLImageUtils",
         "//tensorflow_lite_support/c/task/vision:image_classifier",
-=======
-        "//tensorflow_lite_support/odml/ios/image:MLImage",
->>>>>>> 93927751
     ],
 )