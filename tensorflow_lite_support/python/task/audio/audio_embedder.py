--- conflicted
+++ resolved
@@ -57,14 +57,9 @@
       `AudioEmbedder` object that's created from `options`.
 
     Raises:
-<<<<<<< HEAD
-      RuntimeError if failed to create `AudioEmbedder` object from the provided
-      file such as invalid file.
-=======
       ValueError: If failed to create `AudioEmbedder` object from the provided
         file such as invalid file.
       RuntimeError: If other types of error occurred.
->>>>>>> 9f64b9ed
     """
     base_options = _BaseOptions(file_name=file_path)
     options = AudioEmbedderOptions(base_options=base_options)
@@ -82,11 +77,7 @@
       `AudioEmbedder` object that's created from `options`.
 
     Raises:
-<<<<<<< HEAD
-      RuntimeError if failed to create `AudioEmbedder` object from
-=======
       ValueError: If failed to create `AudioEmbedder` object from
->>>>>>> 9f64b9ed
       `AudioEmbedderOptions` such as missing the model.
       RuntimeError: If other types of error occurred.
     """
@@ -125,12 +116,8 @@
       embedding result.
 
     Raises:
-<<<<<<< HEAD
-      RuntimeError if failed to get the embedding vector.
-=======
       ValueError: If any of the input arguments is invalid.
       RuntimeError: If failed to calculate the embedding vector.
->>>>>>> 9f64b9ed
     """
     return self._embedder.embed(
         _CppAudioBuffer(audio.buffer, audio.buffer_size, audio.format))
