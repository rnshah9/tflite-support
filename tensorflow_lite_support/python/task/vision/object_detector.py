# Copyright 2022 The TensorFlow Authors. All Rights Reserved.
#
# Licensed under the Apache License, Version 2.0 (the "License");
# you may not use this file except in compliance with the License.
# You may obtain a copy of the License at
#
#     http://www.apache.org/licenses/LICENSE-2.0
#
# Unless required by applicable law or agreed to in writing, software
# distributed under the License is distributed on an "AS IS" BASIS,
# WITHOUT WARRANTIES OR CONDITIONS OF ANY KIND, either express or implied.
# See the License for the specific language governing permissions and
# limitations under the License.
"""Object detector task."""

import dataclasses

from tensorflow_lite_support.python.task.core.proto import base_options_pb2
from tensorflow_lite_support.python.task.processor.proto import detection_options_pb2
from tensorflow_lite_support.python.task.processor.proto import detections_pb2
from tensorflow_lite_support.python.task.vision.core import tensor_image
from tensorflow_lite_support.python.task.vision.core.pybinds import image_utils
from tensorflow_lite_support.python.task.vision.pybinds import _pywrap_object_detector

_CppObjectDetector = _pywrap_object_detector.ObjectDetector
_BaseOptions = base_options_pb2.BaseOptions
_DetectionOptions = detection_options_pb2.DetectionOptions


@dataclasses.dataclass
class ObjectDetectorOptions:
  """Options for the object detector task."""
  base_options: _BaseOptions
  detection_options: _DetectionOptions = _DetectionOptions()


class ObjectDetector(object):
  """Class that performs object detection on images."""

  def __init__(self, options: ObjectDetectorOptions,
               detector: _CppObjectDetector) -> None:
    """Initializes the `ObjectDetector` object."""
    # Creates the object of C++ ObjectDetector class.
    self._options = options
    self._detector = detector

  @classmethod
  def create_from_file(cls, file_path: str) -> "ObjectDetector":
    """Creates the `ObjectDetector` object from a TensorFlow Lite model.

    Args:
      file_path: Path to the model.

    Returns:
      `ObjectDetector` object that's created from the model file.

    Raises:
<<<<<<< HEAD
      RuntimeError if failed to create `ObjectDetector` object from the provided
      file such as invalid file.
=======
      ValueError: if failed to create `ObjectDetector` object from the provided
        file such as invalid file.
      RuntimeError: If other types of error occurred.
>>>>>>> 9f64b9ed
    """
    base_options = _BaseOptions(file_name=file_path)
    options = ObjectDetectorOptions(base_options=base_options)
    return cls.create_from_options(options)

  @classmethod
  def create_from_options(cls,
                          options: ObjectDetectorOptions) -> "ObjectDetector":
    """Creates the `ObjectDetector` object from object detector options.

    Args:
      options: Options for the object detector task.

    Returns:
      `ObjectDetector` object that's created from `options`.

    Raises:
<<<<<<< HEAD
      RuntimeError if failed to create `ObjectDetector` object from
      `ObjectDetectorOptions` such as missing the model.
=======
      ValueError: If failed to create `ObjectDetector` object from
        `ObjectDetectorOptions` such as missing the model.
      RuntimeError: If other types of error occurred.
>>>>>>> 9f64b9ed
    """
    detector = _CppObjectDetector.create_from_options(options.base_options,
                                                      options.detection_options)
    return cls(options, detector)

  def detect(self,
             image: tensor_image.TensorImage) -> detections_pb2.DetectionResult:
    """Performs object detection on the provided TensorImage.

    Args:
      image: Tensor image, used to extract the feature vectors.

    Returns:
      detection result.

    Raises:
<<<<<<< HEAD
      RuntimeError if failed to get the feature vector.
=======
      ValueError: If any of the input arguments is invalid.
      RuntimeError: If object detection failed to run.
>>>>>>> 9f64b9ed
    """
    image_data = image_utils.ImageData(image.buffer)

    return self._detector.detect(image_data)<|MERGE_RESOLUTION|>--- conflicted
+++ resolved
@@ -55,14 +55,9 @@
       `ObjectDetector` object that's created from the model file.
 
     Raises:
-<<<<<<< HEAD
-      RuntimeError if failed to create `ObjectDetector` object from the provided
-      file such as invalid file.
-=======
       ValueError: if failed to create `ObjectDetector` object from the provided
         file such as invalid file.
       RuntimeError: If other types of error occurred.
->>>>>>> 9f64b9ed
     """
     base_options = _BaseOptions(file_name=file_path)
     options = ObjectDetectorOptions(base_options=base_options)
@@ -80,14 +75,9 @@
       `ObjectDetector` object that's created from `options`.
 
     Raises:
-<<<<<<< HEAD
-      RuntimeError if failed to create `ObjectDetector` object from
-      `ObjectDetectorOptions` such as missing the model.
-=======
       ValueError: If failed to create `ObjectDetector` object from
         `ObjectDetectorOptions` such as missing the model.
       RuntimeError: If other types of error occurred.
->>>>>>> 9f64b9ed
     """
     detector = _CppObjectDetector.create_from_options(options.base_options,
                                                       options.detection_options)
@@ -104,12 +94,8 @@
       detection result.
 
     Raises:
-<<<<<<< HEAD
-      RuntimeError if failed to get the feature vector.
-=======
       ValueError: If any of the input arguments is invalid.
       RuntimeError: If object detection failed to run.
->>>>>>> 9f64b9ed
     """
     image_data = image_utils.ImageData(image.buffer)
 
