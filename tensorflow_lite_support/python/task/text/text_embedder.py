--- conflicted
+++ resolved
@@ -52,14 +52,9 @@
     Returns:
       `TextEmbedder` object that's created from the model file.
     Raises:
-<<<<<<< HEAD
-      RuntimeError if failed to create `TextEmbedder` object from the provided
-        file such as invalid file.
-=======
       ValueError: If failed to create `TextEmbedder` object from the provided
         file such as invalid file.
       RuntimeError: If other types of error occurred.
->>>>>>> 9f64b9ed
     """
     base_options = _BaseOptions(file_name=file_path)
     options = TextEmbedderOptions(base_options=base_options)
@@ -75,11 +70,7 @@
     Returns:
       `TextEmbedder` object that's created from `options`.
     Raises:
-<<<<<<< HEAD
-      RuntimeError if failed to create `TextEmbdder` object from
-=======
       ValueError: If failed to create `TextEmbedder` object from
->>>>>>> 9f64b9ed
         `TextEmbedderOptions` such as missing the model.
       RuntimeError: If other types of error occurred.
     """
@@ -97,12 +88,8 @@
       embedding result.
 
     Raises:
-<<<<<<< HEAD
-      RuntimeError if failed to get the embedding vector.
-=======
       ValueError: If any of the input arguments is invalid.
       RuntimeError: If failed to calculate the embedding vector.
->>>>>>> 9f64b9ed
     """
     return self._embedder.embed(text)
 
