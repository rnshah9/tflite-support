--- conflicted
+++ resolved
@@ -47,27 +47,14 @@
 )
 
 py_test(
-<<<<<<< HEAD
-    name = "bert_clu_annotator_test",
-    srcs = ["bert_clu_annotator_test.py"],
-    data = [
-        # TODO: Add the model here once it's made available.
-=======
     name = "nl_classifier_test",
     srcs = ["nl_classifier_test.py"],
     data = [
         "//tensorflow_lite_support/cc/test/testdata/task/text:nl_classifier_models",
->>>>>>> b80b2f87
     ],
     deps = [
         # build rule placeholder: tensorflow dep,
         "//tensorflow_lite_support/python/task/core:base_options",
-<<<<<<< HEAD
-        "//tensorflow_lite_support/python/task/processor/proto:clu_annotation_options_pb2",
-        "//tensorflow_lite_support/python/task/processor/proto:clu_pb2",
-        "//tensorflow_lite_support/python/task/processor/proto:class_pb2",
-        "//tensorflow_lite_support/python/task/text:bert_clu_annotator",
-=======
         "//tensorflow_lite_support/python/task/processor/proto:class_pb2",
         "//tensorflow_lite_support/python/task/processor/proto:classification_options_pb2",
         "//tensorflow_lite_support/python/task/processor/proto:classifications_pb2",
@@ -106,7 +93,24 @@
         "//tensorflow_lite_support/python/task/core:base_options",
         "//tensorflow_lite_support/python/task/processor/proto:qa_answers_pb2",
         "//tensorflow_lite_support/python/task/text:bert_question_answerer",
->>>>>>> b80b2f87
+        "//tensorflow_lite_support/python/test:test_util",
+        "@absl_py//absl/testing:parameterized",
+    ],
+)
+
+py_test(
+    name = "bert_clu_annotator_test",
+    srcs = ["bert_clu_annotator_test.py"],
+    data = [
+        # TODO: Add the model here once it's made available.
+    ],
+    deps = [
+        # build rule placeholder: tensorflow dep,
+        "//tensorflow_lite_support/python/task/core:base_options",
+        "//tensorflow_lite_support/python/task/processor/proto:clu_annotation_options_pb2",
+        "//tensorflow_lite_support/python/task/processor/proto:clu_pb2",
+        "//tensorflow_lite_support/python/task/processor/proto:class_pb2",
+        "//tensorflow_lite_support/python/task/text:bert_clu_annotator",
         "//tensorflow_lite_support/python/test:test_util",
         "@absl_py//absl/testing:parameterized",
     ],
