--- conflicted
+++ resolved
@@ -47,30 +47,35 @@
 )
 
 py_test(
-<<<<<<< HEAD
-    name = "bert_nl_classifier_test",
-    srcs = ["bert_nl_classifier_test.py"],
-    data = [
-        "//tensorflow_lite_support/cc/test/testdata/task/text:bert_nl_classifier_models",
-=======
     name = "nl_classifier_test",
     srcs = ["nl_classifier_test.py"],
     data = [
         "//tensorflow_lite_support/cc/test/testdata/task/text:nl_classifier_models",
->>>>>>> 46cd0369
     ],
     deps = [
         # build rule placeholder: tensorflow dep,
         "//tensorflow_lite_support/python/task/core:base_options",
         "//tensorflow_lite_support/python/task/processor/proto:class_pb2",
-<<<<<<< HEAD
-        "//tensorflow_lite_support/python/task/processor/proto:classifications_pb2",
-        "//tensorflow_lite_support/python/task/text:bert_nl_classifier",
-=======
         "//tensorflow_lite_support/python/task/processor/proto:classification_options_pb2",
         "//tensorflow_lite_support/python/task/processor/proto:classifications_pb2",
         "//tensorflow_lite_support/python/task/text:nl_classifier",
->>>>>>> 46cd0369
+        "//tensorflow_lite_support/python/test:test_util",
+        "@absl_py//absl/testing:parameterized",
+    ],
+)
+
+py_test(
+    name = "bert_nl_classifier_test",
+    srcs = ["bert_nl_classifier_test.py"],
+    data = [
+        "//tensorflow_lite_support/cc/test/testdata/task/text:bert_nl_classifier_models",
+    ],
+    deps = [
+        # build rule placeholder: tensorflow dep,
+        "//tensorflow_lite_support/python/task/core:base_options",
+        "//tensorflow_lite_support/python/task/processor/proto:class_pb2",
+        "//tensorflow_lite_support/python/task/processor/proto:classifications_pb2",
+        "//tensorflow_lite_support/python/task/text:bert_nl_classifier",
         "//tensorflow_lite_support/python/test:test_util",
         "@absl_py//absl/testing:parameterized",
     ],
