# Copyright 2022 The TensorFlow Authors. All Rights Reserved.
#
# Licensed under the Apache License, Version 2.0 (the "License");
# you may not use this file except in compliance with the License.
# You may obtain a copy of the License at
#
#     http://www.apache.org/licenses/LICENSE-2.0
#
# Unless required by applicable law or agreed to in writing, software
# distributed under the License is distributed on an "AS IS" BASIS,
# WITHOUT WARRANTIES OR CONDITIONS OF ANY KIND, either express or implied.
# See the License for the specific language governing permissions and
# limitations under the License.
"""Tests for text_embedder."""

import enum

from absl.testing import parameterized

import tensorflow as tf
from tensorflow_lite_support.python.task.core.proto import base_options_pb2
from tensorflow_lite_support.python.task.processor.proto import embedding_options_pb2
from tensorflow_lite_support.python.task.text import text_embedder
from tensorflow_lite_support.python.test import test_util

_BaseOptions = base_options_pb2.BaseOptions
_TextEmbedder = text_embedder.TextEmbedder
_TextEmbedderOptions = text_embedder.TextEmbedderOptions

_REGEX_MODEL = "regex_one_embedding_with_metadata.tflite"
_BERT_MODEL = "mobilebert_embedding_with_metadata.tflite"


class ModelFileType(enum.Enum):
  FILE_CONTENT = 1
  FILE_NAME = 2


class TextEmbedderTest(parameterized.TestCase, tf.test.TestCase):

  def setUp(self):
    super().setUp()
    self.model_path = test_util.get_test_data_path(_REGEX_MODEL)

  def test_create_from_file_succeeds_with_valid_model_path(self):
    # Creates with default option and valid model file successfully.
    embedder = _TextEmbedder.create_from_file(self.model_path)
    self.assertIsInstance(embedder, _TextEmbedder)

  def test_create_from_options_succeeds_with_valid_model_path(self):
    options = _TextEmbedderOptions(_BaseOptions(file_name=self.model_path))
    embedder = _TextEmbedder.create_from_options(options)
    self.assertIsInstance(embedder, _TextEmbedder)

  def test_create_from_options_fails_with_invalid_model_path(self):
    # Invalid empty model path.
    with self.assertRaisesRegex(
<<<<<<< HEAD
        RuntimeError,
=======
        ValueError,
>>>>>>> 9f64b9ed
        r"ExternalFile must specify at least one of 'file_content', "
        r"'file_name' or 'file_descriptor_meta'."):
      options = _TextEmbedderOptions(_BaseOptions(file_name=""))
      _TextEmbedder.create_from_options(options)

  def test_create_from_options_succeeds_with_valid_model_content(self):
    # Creates with options containing model content successfully.
    with open(self.model_path, "rb") as f:
      options = _TextEmbedderOptions(_BaseOptions(file_content=f.read()))
      embedder = _TextEmbedder.create_from_options(options)
      self.assertIsInstance(embedder, _TextEmbedder)

  @parameterized.parameters(
      (_REGEX_MODEL, False, False, ModelFileType.FILE_NAME, 16, 0.999937),
      (_REGEX_MODEL, True, True, ModelFileType.FILE_NAME, 16, 0.999878),
      (_BERT_MODEL, False, False, ModelFileType.FILE_CONTENT, 512, 0.969514),
      (_BERT_MODEL, True, True, ModelFileType.FILE_CONTENT, 512, 0.966984),
  )
  def test_embed(self, model_name, l2_normalize, quantize, model_file_type,
                 embedding_length, expected_similarity):
    # Create embedder.
    model_path = test_util.get_test_data_path(model_name)
    if model_file_type is ModelFileType.FILE_NAME:
      base_options = _BaseOptions(file_name=model_path)
    elif model_file_type is ModelFileType.FILE_CONTENT:
      with open(model_path, "rb") as f:
        model_content = f.read()
      base_options = _BaseOptions(file_content=model_content)
    else:
      # Should never happen
      raise ValueError("model_file_type is invalid.")

    options = _TextEmbedderOptions(
        base_options,
        embedding_options_pb2.EmbeddingOptions(
            l2_normalize=l2_normalize, quantize=quantize))
    embedder = _TextEmbedder.create_from_options(options)

    # Extract embeddings.
    result0 = embedder.embed("it's a charming and often affecting journey")
    result1 = embedder.embed("what a great and fantastic trip")

    # Check embedding sizes.
    def _check_embedding_size(result):
      self.assertLen(result.embeddings, 1)
      feature_vector = result.embeddings[0].feature_vector
      if quantize:
        self.assertLen(feature_vector.value_string, embedding_length)
      else:
        self.assertLen(feature_vector.value_float, embedding_length)

    _check_embedding_size(result0)
    _check_embedding_size(result1)

  def test_get_embedding_dimension(self):
    options = _TextEmbedderOptions(_BaseOptions(file_name=self.model_path))
    embedder = _TextEmbedder.create_from_options(options)
    self.assertEqual(embedder.get_embedding_dimension(0), 16)
    self.assertEqual(embedder.get_embedding_dimension(1), -1)

  def test_number_of_output_layers(self):
    options = _TextEmbedderOptions(_BaseOptions(file_name=self.model_path))
    embedder = _TextEmbedder.create_from_options(options)
    self.assertEqual(embedder.number_of_output_layers, 1)


if __name__ == "__main__":
  tf.test.main()<|MERGE_RESOLUTION|>--- conflicted
+++ resolved
@@ -55,11 +55,7 @@
   def test_create_from_options_fails_with_invalid_model_path(self):
     # Invalid empty model path.
     with self.assertRaisesRegex(
-<<<<<<< HEAD
-        RuntimeError,
-=======
         ValueError,
->>>>>>> 9f64b9ed
         r"ExternalFile must specify at least one of 'file_content', "
         r"'file_name' or 'file_descriptor_meta'."):
       options = _TextEmbedderOptions(_BaseOptions(file_name=""))
