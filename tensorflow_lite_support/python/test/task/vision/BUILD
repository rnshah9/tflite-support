--- conflicted
+++ resolved
@@ -98,13 +98,9 @@
     ],
     deps = [
         # build rule placeholder: tensorflow dep,
-<<<<<<< HEAD
-        "//tensorflow_lite_support/python/task/core/proto:base_options_py_pb2",
+        "//tensorflow_lite_support/python/task/core:base_options",
         "//tensorflow_lite_support/python/task/processor/proto:bounding_box_pb2",
         "//tensorflow_lite_support/python/task/processor/proto:class_pb2",
-=======
-        "//tensorflow_lite_support/python/task/core:base_options",
->>>>>>> 04cd05ee
         "//tensorflow_lite_support/python/task/processor/proto:detection_options_pb2",
         "//tensorflow_lite_support/python/task/processor/proto:detections_pb2",
         "//tensorflow_lite_support/python/task/vision:object_detector",
