# Copyright 2022 The TensorFlow Authors. All Rights Reserved.
#
# Licensed under the Apache License, Version 2.0 (the "License");
# you may not use this file except in compliance with the License.
# You may obtain a copy of the License at
#
#     http://www.apache.org/licenses/LICENSE-2.0
#
# Unless required by applicable law or agreed to in writing, software
# distributed under the License is distributed on an "AS IS" BASIS,
# WITHOUT WARRANTIES OR CONDITIONS OF ANY KIND, either express or implied.
# See the License for the specific language governing permissions and
# limitations under the License.
"""Tests for audio_embedder."""

import enum

from absl.testing import parameterized
# TODO(b/220067158): Change to import tensorflow and leverage tf.test once
# fixed the dependency issue.
import unittest

from tensorflow_lite_support.python.task.audio import audio_embedder
from tensorflow_lite_support.python.task.audio.core import audio_record
from tensorflow_lite_support.python.task.audio.core import tensor_audio
from tensorflow_lite_support.python.task.core.proto import base_options_pb2
from tensorflow_lite_support.python.task.processor.proto import embedding_options_pb2
from tensorflow_lite_support.python.test import base_test
from tensorflow_lite_support.python.test import test_util

<<<<<<< HEAD
=======
_mock = unittest.mock
>>>>>>> 9f64b9ed
_BaseOptions = base_options_pb2.BaseOptions
_AudioEmbedder = audio_embedder.AudioEmbedder
_AudioEmbedderOptions = audio_embedder.AudioEmbedderOptions

_YAMNET_EMBEDDING_MODEL_FILE = "yamnet_embedding_metadata.tflite"


class ModelFileType(enum.Enum):
  FILE_CONTENT = 1
  FILE_NAME = 2


class AudioEmbedderTest(parameterized.TestCase, base_test.BaseTestCase):

  def setUp(self):
    super().setUp()
    self.model_path = test_util.get_test_data_path(_YAMNET_EMBEDDING_MODEL_FILE)

  def test_create_from_file_succeeds_with_valid_model_path(self):
    # Creates with default option and valid model file successfully.
    embedder = _AudioEmbedder.create_from_file(self.model_path)
    self.assertIsInstance(embedder, _AudioEmbedder)

  def test_create_from_options_succeeds_with_valid_model_path(self):
    # Creates with options containing model file successfully.
    options = _AudioEmbedderOptions(_BaseOptions(file_name=self.model_path))
    embedder = _AudioEmbedder.create_from_options(options)
    self.assertIsInstance(embedder, _AudioEmbedder)

  def test_create_from_options_fails_with_invalid_model_path(self):
    # Invalid empty model path.
    with self.assertRaisesRegex(
<<<<<<< HEAD
        RuntimeError,
=======
        ValueError,
>>>>>>> 9f64b9ed
        r"ExternalFile must specify at least one of 'file_content', "
        r"'file_name' or 'file_descriptor_meta'."):
      options = _AudioEmbedderOptions(_BaseOptions(file_name=""))
      _AudioEmbedder.create_from_options(options)

  def test_create_from_options_succeeds_with_valid_model_content(self):
    # Creates with options containing model content successfully.
    with open(self.model_path, "rb") as f:
      options = _AudioEmbedderOptions(_BaseOptions(file_content=f.read()))
      embedder = _AudioEmbedder.create_from_options(options)
      self.assertIsInstance(embedder, _AudioEmbedder)

  def test_create_input_tensor_audio_from_embedder_succeeds(self):
    # Creates TensorAudio instance using the embedder successfully.
    base_options = _BaseOptions(file_name=self.model_path)
    options = _AudioEmbedderOptions(base_options=base_options)
    embedder = _AudioEmbedder.create_from_options(options)
    self.assertIsInstance(embedder, _AudioEmbedder)
    tensor = embedder.create_input_tensor_audio()
    self.assertIsInstance(tensor, tensor_audio.TensorAudio)
    self.assertEqual(tensor.format.channels, 1)
    self.assertEqual(tensor.format.sample_rate, 16000)
    self.assertEqual(tensor.buffer_size, 15600)

  @_mock.patch("sounddevice.InputStream", return_value=_mock.MagicMock())
  def test_create_audio_record_from_embedder_succeeds(self, _):
    # Creates AudioRecord instance using the embedder successfully.
    base_options = _BaseOptions(file_name=self.model_path)
    options = _AudioEmbedderOptions(base_options=base_options)
    embedder = _AudioEmbedder.create_from_options(options)
    self.assertIsInstance(embedder, _AudioEmbedder)
    record = embedder.create_audio_record()
    self.assertIsInstance(record, audio_record.AudioRecord)
    self.assertEqual(record.channels, 1)
    self.assertEqual(record.sampling_rate, 16000)
    self.assertEqual(record.buffer_size, 15600)

  @parameterized.parameters((_YAMNET_EMBEDDING_MODEL_FILE, False, False,
                             ModelFileType.FILE_NAME, 1024, 0.091439),
                            (_YAMNET_EMBEDDING_MODEL_FILE, True, True,
                             ModelFileType.FILE_CONTENT, 1024, 0.092382))
  def test_embed(self, model_name, l2_normalize, quantize, model_file_type,
                 embedding_length, expected_similarity):
    # Create embedder.
    model_path = test_util.get_test_data_path(model_name)
    if model_file_type is ModelFileType.FILE_NAME:
      base_options = _BaseOptions(file_name=model_path)
    elif model_file_type is ModelFileType.FILE_CONTENT:
      with open(model_path, "rb") as f:
        model_content = f.read()
      base_options = _BaseOptions(file_content=model_content)
    else:
      # Should never happen
      raise ValueError("model_file_type is invalid.")

    options = _AudioEmbedderOptions(
        base_options,
        embedding_options_pb2.EmbeddingOptions(
            l2_normalize=l2_normalize, quantize=quantize))
    embedder = _AudioEmbedder.create_from_options(options)

    # Load the input audio files.
    tensor0 = tensor_audio.TensorAudio.create_from_wav_file(
        test_util.get_test_data_path("speech.wav"),
        embedder.required_input_buffer_size)

    tensor1 = tensor_audio.TensorAudio.create_from_wav_file(
        test_util.get_test_data_path("two_heads.wav"),
        embedder.required_input_buffer_size)

    # Extract embeddings.
    result0 = embedder.embed(tensor0)
    result1 = embedder.embed(tensor1)

    # Check embedding sizes.
    def _check_embedding_size(result):
      self.assertLen(result.embeddings, 1)
      feature_vector = result.embeddings[0].feature_vector
      if quantize:
        self.assertLen(feature_vector.value_string, embedding_length)
      else:
        self.assertLen(feature_vector.value_float, embedding_length)

    _check_embedding_size(result0)
    _check_embedding_size(result1)

    result0_feature_vector = result0.embeddings[0].feature_vector
    result1_feature_vector = result1.embeddings[0].feature_vector

    if quantize:
      self.assertLen(result0_feature_vector.value_string, 1024)
      self.assertLen(result1_feature_vector.value_string, 1024)
    else:
      self.assertLen(result0_feature_vector.value_float, 1024)
      self.assertLen(result1_feature_vector.value_float, 1024)

    # Checks cosine similarity.
    similarity = embedder.cosine_similarity(result0_feature_vector,
                                            result1_feature_vector)
    self.assertAlmostEqual(similarity, expected_similarity, places=6)

  def test_get_embedding_dimension(self):
    options = _AudioEmbedderOptions(_BaseOptions(file_name=self.model_path))
    embedder = _AudioEmbedder.create_from_options(options)
    self.assertEqual(embedder.get_embedding_dimension(0), 1024)
    self.assertEqual(embedder.get_embedding_dimension(1), -1)

  def test_number_of_output_layers(self):
    options = _AudioEmbedderOptions(_BaseOptions(file_name=self.model_path))
    embedder = _AudioEmbedder.create_from_options(options)
    self.assertEqual(embedder.number_of_output_layers, 1)


if __name__ == "__main__":
  unittest.main()<|MERGE_RESOLUTION|>--- conflicted
+++ resolved
@@ -28,10 +28,7 @@
 from tensorflow_lite_support.python.test import base_test
 from tensorflow_lite_support.python.test import test_util
 
-<<<<<<< HEAD
-=======
 _mock = unittest.mock
->>>>>>> 9f64b9ed
 _BaseOptions = base_options_pb2.BaseOptions
 _AudioEmbedder = audio_embedder.AudioEmbedder
 _AudioEmbedderOptions = audio_embedder.AudioEmbedderOptions
@@ -64,11 +61,7 @@
   def test_create_from_options_fails_with_invalid_model_path(self):
     # Invalid empty model path.
     with self.assertRaisesRegex(
-<<<<<<< HEAD
-        RuntimeError,
-=======
         ValueError,
->>>>>>> 9f64b9ed
         r"ExternalFile must specify at least one of 'file_content', "
         r"'file_name' or 'file_descriptor_meta'."):
       options = _AudioEmbedderOptions(_BaseOptions(file_name=""))
