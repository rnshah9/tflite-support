--- conflicted
+++ resolved
@@ -244,7 +244,6 @@
 )
 
 proto_library(
-<<<<<<< HEAD
     name = "clu_annotation_options_proto",
     srcs = ["clu_annotation_options.proto"],
 )
@@ -282,7 +281,9 @@
     py_proto_deps = [
         ":class_py_pb2",
     ],
-=======
+)
+
+proto_library(
     name = "qa_answers_proto",
     srcs = ["qa_answers.proto"],
 )
@@ -299,5 +300,4 @@
     srcs = ["qa_answers.proto"],
     api_version = 2,
     proto_deps = [":qa_answers_proto"],
->>>>>>> b80b2f87
 )