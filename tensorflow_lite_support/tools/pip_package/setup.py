--- conflicted
+++ resolved
@@ -54,13 +54,9 @@
     # TODO(b/187981032): remove the constraint for 2.0 once the incompatibile
     # issue is resolved.
     'flatbuffers >= 1.12, <2',
-<<<<<<< HEAD
+    # The Protobuf version needs to be the same as the one in WORKSPACE.
     'protobuf == 3.18.0',
     'sounddevice >= 0.4.4',
-=======
-    # The Protobuf version needs to be the same as the one in WORKSPACE.
-    'protobuf == 3.18.0',
->>>>>>> 71700dce
 ] + SETUP_PACKAGES
 
 project_name = 'tflite-support'
